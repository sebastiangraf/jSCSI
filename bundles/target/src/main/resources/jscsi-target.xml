<?xml version="1.0" encoding="UTF-8" ?>

<configuration xmlns="http://www.jscsi.org/2010-04"
	xmlns:xsi="http://www.w3.org/2001/XMLSchema-instance"
	xsi:schemaLocation="http://www.jscsi.org/2010-04 jscsi-target.xsd">
<<<<<<< HEAD
	
	<TargetName>iqn.2010-04.local-test:disk-1</TargetName>
	<TargetAlias>jSCSI Target</TargetAlias>
	<Port>3260</Port>
	<StorageFile>
		<FilePath>storage.dat</FilePath>
		 <FileLength>0.75</FileLength>
	</StorageFile>
	<AllowSloppyNegotiation>true</AllowSloppyNegotiation>
</configuration>
=======
	<TargetList>
		<Target>
			<TargetName>iqn.2010-04.local-test:disk-1</TargetName>
			<TargetAlias>jSCSI Target</TargetAlias>
			<StorageFile>
				<FilePath>storage1.dat</FilePath>
			</StorageFile>
		</Target>
		<Target>
			<TargetName>iqn.2010-04.local-test:disk-2</TargetName>
			<TargetAlias>jSCSI Target</TargetAlias>
			<StorageFile>
				<FilePath>storage2.dat</FilePath>
			</StorageFile>
		</Target>
	</TargetList>
	<GlobalConfig>
		<Port>3260</Port>
		<AllowSloppyNegotiation>true</AllowSloppyNegotiation>
	</GlobalConfig>
</configuration>

>>>>>>> 2e0c0411
<|MERGE_RESOLUTION|>--- conflicted
+++ resolved
@@ -1,40 +1,28 @@
-<?xml version="1.0" encoding="UTF-8" ?>
-
-<configuration xmlns="http://www.jscsi.org/2010-04"
-	xmlns:xsi="http://www.w3.org/2001/XMLSchema-instance"
-	xsi:schemaLocation="http://www.jscsi.org/2010-04 jscsi-target.xsd">
-<<<<<<< HEAD
-	
-	<TargetName>iqn.2010-04.local-test:disk-1</TargetName>
-	<TargetAlias>jSCSI Target</TargetAlias>
-	<Port>3260</Port>
-	<StorageFile>
-		<FilePath>storage.dat</FilePath>
-		 <FileLength>0.75</FileLength>
-	</StorageFile>
-	<AllowSloppyNegotiation>true</AllowSloppyNegotiation>
-</configuration>
-=======
-	<TargetList>
-		<Target>
-			<TargetName>iqn.2010-04.local-test:disk-1</TargetName>
-			<TargetAlias>jSCSI Target</TargetAlias>
-			<StorageFile>
-				<FilePath>storage1.dat</FilePath>
-			</StorageFile>
-		</Target>
-		<Target>
-			<TargetName>iqn.2010-04.local-test:disk-2</TargetName>
-			<TargetAlias>jSCSI Target</TargetAlias>
-			<StorageFile>
-				<FilePath>storage2.dat</FilePath>
-			</StorageFile>
-		</Target>
-	</TargetList>
-	<GlobalConfig>
-		<Port>3260</Port>
-		<AllowSloppyNegotiation>true</AllowSloppyNegotiation>
-	</GlobalConfig>
-</configuration>
-
->>>>>>> 2e0c0411
+<?xml version="1.0" encoding="UTF-8" ?>
+
+<configuration xmlns="http://www.jscsi.org/2010-04"
+	xmlns:xsi="http://www.w3.org/2001/XMLSchema-instance"
+	xsi:schemaLocation="http://www.jscsi.org/2010-04 jscsi-target.xsd">
+
+	<TargetList>
+		<Target>
+			<TargetName>iqn.2010-04.local-test:disk-1</TargetName>
+			<TargetAlias>jSCSI Target</TargetAlias>
+			<StorageFile>
+				<FilePath>storage1.dat</FilePath>
+			</StorageFile>
+		</Target>
+		<Target>
+			<TargetName>iqn.2010-04.local-test:disk-2</TargetName>
+			<TargetAlias>jSCSI Target</TargetAlias>
+			<StorageFile>
+				<FilePath>storage2.dat</FilePath>
+			</StorageFile>
+		</Target>
+	</TargetList>
+	<GlobalConfig>
+		<Port>3260</Port>
+		<AllowSloppyNegotiation>true</AllowSloppyNegotiation>
+	</GlobalConfig>
+</configuration>
+