--- conflicted
+++ resolved
@@ -1,177 +1,172 @@
-package org.jscsi.target.connection.stage.fullfeature;
-
-import java.io.IOException;
-import java.nio.ByteBuffer;
-import java.security.DigestException;
-import java.util.Vector;
-
-import org.apache.log4j.Logger;
-import org.jscsi.exception.InternetSCSIException;
-import org.jscsi.parser.BasicHeaderSegment;
-import org.jscsi.parser.ProtocolDataUnit;
-<<<<<<< HEAD
-import org.jscsi.target.Target;
-=======
-import org.jscsi.parser.exception.InternetSCSIException;
-import org.jscsi.target.TargetServer;
->>>>>>> 2e0c0411
-import org.jscsi.target.connection.TargetPduFactory;
-import org.jscsi.target.connection.phase.TargetFullFeaturePhase;
-import org.jscsi.target.settings.SettingsException;
-import org.jscsi.target.settings.TextKeyword;
-import org.jscsi.target.settings.TextParameter;
-import org.jscsi.target.util.ReadWrite;
-
-/**
- * A stage for processing requests by the initiator for a list of all targets
- * available through the iSCSI portal and for negotiating connection parameters
- * in the full feature phase.
- * <p>
- * That latter functionality is currently not implemented.
- * 
- * @author Andreas Ergenzinger
- */
-public final class TextNegotiationStage extends TargetFullFeatureStage {
-
-    private static final Logger LOGGER = Logger
-            .getLogger(TextNegotiationStage.class);
-
-    public TextNegotiationStage(TargetFullFeaturePhase targetFullFeaturePhase) {
-        super(targetFullFeaturePhase);
-    }
-
-    @Override
-    public void execute(ProtocolDataUnit pdu) throws IOException,
-            InterruptedException, InternetSCSIException, DigestException,
-            SettingsException {
-
-        final BasicHeaderSegment bhs = pdu.getBasicHeaderSegment();
-
-        final int initiatorTaskTag = bhs.getInitiatorTaskTag();
-
-        final String textRequest = new String(pdu.getDataSegment().array());
-
-        LOGGER.debug("text request: " + textRequest);
-
-        ByteBuffer replyDataSegment = null;// for later
-
-        // tokenize key-value pairs
-        final Vector<String> requestKeyValuePairs = TextParameter
-                .tokenizeKeyValuePairs(textRequest);
-
-        final Vector<String> responseKeyValuePairs = new Vector<String>();
-
-        // process SendTargets command
-        if (requestKeyValuePairs != null) {
-            // A SendTargets command consists of a single Text request PDU. This
-            // PDU contains exactly one text key and value.
-            String sendTargetsValue = null;
-
-            if (requestKeyValuePairs.size() == 1)
-                sendTargetsValue = TextParameter.getSuffix(
-                        requestKeyValuePairs.get(0),// string
-                        TextKeyword.SEND_TARGETS + TextKeyword.EQUALS);// prefix
-
-            if (sendTargetsValue != null) {
-                // initiator wants target information
-                /*
-                 * ALL must be supported in discovery session and must not be
-                 * supported in operational session.
-                 * 
-                 * <name-of-this-target> must be supported in discovery session
-                 * (and it does no harm to support it in the operational
-                 * session).
-                 * 
-                 * <nothing> must be supported in the operational session and
-                 * will only return info on the target the initiator is
-                 * connected to, this means no info is returned in discovery
-                 * session.
-                 * 
-                 * outcome table | discovery |operational|
-                 * ---------------+-----------+-----------| ALL | TN + TA | fail
-                 * | ---------------+-----------+-----------| <this target> | TA
-                 * | TA | ---------------+-----------+-----------| <other
-                 * target> | fail | fail |
-                 * ---------------+-----------+-----------| <nothing> | fail |
-                 * TA |
-                 * 
-                 * TN stands for TargetName, TA for TargetAddress "fail" means
-                 * no text response.
-                 */
-                final boolean normal = session.isNormalSession();
-                final boolean sendTargetName = // see upper table
-                        !normal && sendTargetsValue.equals(TextKeyword.ALL);
-                final boolean sendTargetAddress = // see upper table
-                        (!normal && sendTargetsValue.equals(TextKeyword.ALL))
-                            || (session.getTargetServer().isValidTargetName(sendTargetsValue))
-                            || (normal && sendTargetsValue.length() == 0);
-
-                /*
-                 * A target record consists of a TargetName key-value pair
-                 * followed by one or more TargetAddress key-value pairs for
-                 * that TargetName.
-                 * 
-                 * (table above takes precedence to these definitions)
-                 */
-
-                // add TargetName
-                if (sendTargetName)
-                {
-                    for (String curTargetName:session.getTargetServer().getTargetNames())
-                    {
-                        responseKeyValuePairs.add(TextParameter.toKeyValuePair(
-                                TextKeyword.TARGET_NAME,curTargetName));
-                        // add TargetAddress
-                        if (sendTargetAddress)
-                            responseKeyValuePairs.add(TextParameter.toKeyValuePair(
-                                    TextKeyword.TARGET_ADDRESS,
-                                    session.getTargetServer().getConfig().getTargetAddress() + // domain
-                                            TextKeyword.COLON + // :
-                                            session.getTargetServer().getConfig().getPort() + // port
-                                            TextKeyword.COMMA + // ,
-                                            session.getTargetServer().getConfig().getTargetPortalGroupTag())); // groupTag)
-                    }
-                }
-                else
-                {
-                    // We're here if they sent us a target name and are asking for the address (I think)
-                    if (sendTargetAddress)
-                        responseKeyValuePairs.add(TextParameter.toKeyValuePair(
-                                TextKeyword.TARGET_ADDRESS,
-                                session.getTargetServer().getConfig().getTargetAddress() + // domain
-                                        TextKeyword.COLON + // :
-                                        session.getTargetServer().getConfig().getPort() + // port
-                                        TextKeyword.COMMA + // ,
-                                        session.getTargetServer().getConfig().getTargetPortalGroupTag())); // groupTag)
-                }
-
-
-            } else {
-                // initiator wants to negotiate or declare parameters
-                // TODO
-            }
-
-            // concatenate and serialize reply
-            final String replyString = TextParameter
-                    .concatenateKeyValuePairs(responseKeyValuePairs);
-
-            LOGGER.debug("text negotiation stage reply: " + replyString);
-
-            replyDataSegment = ReadWrite.stringToTextDataSegments(replyString,
-                    settings.getMaxRecvDataSegmentLength())[0];// definitely
-                                                               // fits into one
-                                                               // data segment
-        }
-
-        // send reply
-        final ProtocolDataUnit responsePdu = TargetPduFactory
-                .createTextResponsePdu(true,// finalFlag
-                        false,// continueFlag
-                        0,// logicalUnitNumber
-                        initiatorTaskTag, TargetServer.getNextTargetTransferTag(),// targetTransferTag
-                        replyDataSegment);// dataSegment
-
-        connection.sendPdu(responsePdu);
-    }
-
-}
+package org.jscsi.target.connection.stage.fullfeature;
+
+import java.io.IOException;
+import java.nio.ByteBuffer;
+import java.security.DigestException;
+import java.util.Vector;
+
+import org.apache.log4j.Logger;
+import org.jscsi.parser.BasicHeaderSegment;
+import org.jscsi.parser.ProtocolDataUnit;
+import org.jscsi.parser.exception.InternetSCSIException;
+import org.jscsi.target.TargetServer;
+import org.jscsi.target.connection.TargetPduFactory;
+import org.jscsi.target.connection.phase.TargetFullFeaturePhase;
+import org.jscsi.target.settings.SettingsException;
+import org.jscsi.target.settings.TextKeyword;
+import org.jscsi.target.settings.TextParameter;
+import org.jscsi.target.util.ReadWrite;
+
+/**
+ * A stage for processing requests by the initiator for a list of all targets
+ * available through the iSCSI portal and for negotiating connection parameters
+ * in the full feature phase.
+ * <p>
+ * That latter functionality is currently not implemented.
+ * 
+ * @author Andreas Ergenzinger
+ */
+public final class TextNegotiationStage extends TargetFullFeatureStage {
+
+    private static final Logger LOGGER = Logger
+            .getLogger(TextNegotiationStage.class);
+
+    public TextNegotiationStage(TargetFullFeaturePhase targetFullFeaturePhase) {
+        super(targetFullFeaturePhase);
+    }
+
+    @Override
+    public void execute(ProtocolDataUnit pdu) throws IOException,
+            InterruptedException, InternetSCSIException, DigestException,
+            SettingsException {
+
+        final BasicHeaderSegment bhs = pdu.getBasicHeaderSegment();
+
+        final int initiatorTaskTag = bhs.getInitiatorTaskTag();
+
+        final String textRequest = new String(pdu.getDataSegment().array());
+
+        LOGGER.debug("text request: " + textRequest);
+
+        ByteBuffer replyDataSegment = null;// for later
+
+        // tokenize key-value pairs
+        final Vector<String> requestKeyValuePairs = TextParameter
+                .tokenizeKeyValuePairs(textRequest);
+
+        final Vector<String> responseKeyValuePairs = new Vector<String>();
+
+        // process SendTargets command
+        if (requestKeyValuePairs != null) {
+            // A SendTargets command consists of a single Text request PDU. This
+            // PDU contains exactly one text key and value.
+            String sendTargetsValue = null;
+
+            if (requestKeyValuePairs.size() == 1)
+                sendTargetsValue = TextParameter.getSuffix(
+                        requestKeyValuePairs.get(0),// string
+                        TextKeyword.SEND_TARGETS + TextKeyword.EQUALS);// prefix
+
+            if (sendTargetsValue != null) {
+                // initiator wants target information
+                /*
+                 * ALL must be supported in discovery session and must not be
+                 * supported in operational session.
+                 * 
+                 * <name-of-this-target> must be supported in discovery session
+                 * (and it does no harm to support it in the operational
+                 * session).
+                 * 
+                 * <nothing> must be supported in the operational session and
+                 * will only return info on the target the initiator is
+                 * connected to, this means no info is returned in discovery
+                 * session.
+                 * 
+                 * outcome table | discovery |operational|
+                 * ---------------+-----------+-----------| ALL | TN + TA | fail
+                 * | ---------------+-----------+-----------| <this target> | TA
+                 * | TA | ---------------+-----------+-----------| <other
+                 * target> | fail | fail |
+                 * ---------------+-----------+-----------| <nothing> | fail |
+                 * TA |
+                 * 
+                 * TN stands for TargetName, TA for TargetAddress "fail" means
+                 * no text response.
+                 */
+                final boolean normal = session.isNormalSession();
+                final boolean sendTargetName = // see upper table
+                        !normal && sendTargetsValue.equals(TextKeyword.ALL);
+                final boolean sendTargetAddress = // see upper table
+                        (!normal && sendTargetsValue.equals(TextKeyword.ALL))
+                            || (session.getTargetServer().isValidTargetName(sendTargetsValue))
+                            || (normal && sendTargetsValue.length() == 0);
+
+                /*
+                 * A target record consists of a TargetName key-value pair
+                 * followed by one or more TargetAddress key-value pairs for
+                 * that TargetName.
+                 * 
+                 * (table above takes precedence to these definitions)
+                 */
+
+                // add TargetName
+                if (sendTargetName)
+                {
+                    for (String curTargetName:session.getTargetServer().getTargetNames())
+                    {
+                        responseKeyValuePairs.add(TextParameter.toKeyValuePair(
+                                TextKeyword.TARGET_NAME,curTargetName));
+                        // add TargetAddress
+                        if (sendTargetAddress)
+                            responseKeyValuePairs.add(TextParameter.toKeyValuePair(
+                                    TextKeyword.TARGET_ADDRESS,
+                                    session.getTargetServer().getConfig().getTargetAddress() + // domain
+                                            TextKeyword.COLON + // :
+                                            session.getTargetServer().getConfig().getPort() + // port
+                                            TextKeyword.COMMA + // ,
+                                            session.getTargetServer().getConfig().getTargetPortalGroupTag())); // groupTag)
+                    }
+                }
+                else
+                {
+                    // We're here if they sent us a target name and are asking for the address (I think)
+                    if (sendTargetAddress)
+                        responseKeyValuePairs.add(TextParameter.toKeyValuePair(
+                                TextKeyword.TARGET_ADDRESS,
+                                session.getTargetServer().getConfig().getTargetAddress() + // domain
+                                        TextKeyword.COLON + // :
+                                        session.getTargetServer().getConfig().getPort() + // port
+                                        TextKeyword.COMMA + // ,
+                                        session.getTargetServer().getConfig().getTargetPortalGroupTag())); // groupTag)
+                }
+
+
+            } else {
+                // initiator wants to negotiate or declare parameters
+                // TODO
+            }
+
+            // concatenate and serialize reply
+            final String replyString = TextParameter
+                    .concatenateKeyValuePairs(responseKeyValuePairs);
+
+            LOGGER.debug("text negotiation stage reply: " + replyString);
+
+            replyDataSegment = ReadWrite.stringToTextDataSegments(replyString,
+                    settings.getMaxRecvDataSegmentLength())[0];// definitely
+                                                               // fits into one
+                                                               // data segment
+        }
+
+        // send reply
+        final ProtocolDataUnit responsePdu = TargetPduFactory
+                .createTextResponsePdu(true,// finalFlag
+                        false,// continueFlag
+                        0,// logicalUnitNumber
+                        initiatorTaskTag, TargetServer.getNextTargetTransferTag(),// targetTransferTag
+                        replyDataSegment);// dataSegment
+
+        connection.sendPdu(responsePdu);
+    }
+
+}