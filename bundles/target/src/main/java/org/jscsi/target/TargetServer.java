package org.jscsi.target;

import java.io.File;
import java.io.IOException;
import java.net.InetSocketAddress;
import java.nio.channels.ServerSocketChannel;
import java.nio.channels.SocketChannel;
import java.security.DigestException;
import java.util.Collection;
import java.util.HashMap;
import java.util.List;
import java.util.Vector;
import java.util.concurrent.Callable;
import java.util.concurrent.ExecutorService;
import java.util.concurrent.Executors;
import java.util.concurrent.atomic.AtomicInteger;

import org.jscsi.exception.InternetSCSIException;
import org.jscsi.parser.OperationCode;
import org.jscsi.parser.ProtocolDataUnit;
import org.jscsi.parser.login.ISID;
import org.jscsi.parser.login.LoginRequestParser;
import org.jscsi.target.connection.TargetConnection;
import org.jscsi.target.connection.TargetSession;
import org.jscsi.target.scsi.inquiry.DeviceIdentificationVpdPage;
import org.jscsi.target.settings.SettingsException;
import org.slf4j.Logger;
import org.slf4j.LoggerFactory;

/**
 * The central class of the jSCSI Target, which keeps track of all active {@link TargetSession}s, stores
 * target-wide parameters and variables, and
 * which contains the {@link #main(String[])} method for starting the program.
 * 
 * @author Andreas Ergenzinger, University of Konstanz
 * @author Sebastian Graf, University of Konstanz
 */
public final class TargetServer implements Callable<Void> {

    private static final Logger LOGGER = LoggerFactory.getLogger(TargetServer.class);

    /**
     * A {@link SocketChannel} used for listening to incoming connections.
     */
    private ServerSocketChannel serverSocketChannel;

    /**
     * Contains all active {@link TargetSession}s.
     */
    private Collection<TargetSession> sessions = new Vector<TargetSession>();

    /**
     * The jSCSI Target's global parameters.
     */
    private Configuration config;

    /**
     * 
     */
    private DeviceIdentificationVpdPage deviceIdentificationVpdPage;

    /**
     * A boolean that indicates that the initialization of all targets has been finished
     */
    private boolean initFinished = false;

    /**
     * The table of targets
     */
    private HashMap<String, Target> targets = new HashMap<String, Target>();

    /**
     * A target-wide counter used for providing the value of sent {@link ProtocolDataUnit}s'
     * <code>Target Transfer Tag</code> field, unless
     * that field is reserved.
     */
    private static final AtomicInteger nextTargetTransferTag = new AtomicInteger();

    /**
     * The connection the target server is using.
     */
    private TargetConnection connection;

    public TargetServer(final Configuration conf) {
        this.config = conf;

        LOGGER.debug("Starting jSCSI-target: ");

        // read target settings from configuration file

        LOGGER.debug("   port:           " + getConfig().getPort());
        LOGGER.debug("   loading targets.");
        // open the storage medium
        List<Target> targetInfo = getConfig().getTargets();
        for (Target curTargetInfo : targetInfo) {

            targets.put(curTargetInfo.getTargetName(), curTargetInfo);
            // print configuration and medium details
            LOGGER.debug("   target name:    " + curTargetInfo.getTargetName() + " loaded.");
        }

        this.deviceIdentificationVpdPage = new DeviceIdentificationVpdPage(this);
    }

    /**
     * Gets and increments the value to use in the next unreserved <code>Target Transfer Tag</code> field of
     * the next PDU to be sent by the
     * jSCSI Target.
     * 
     * @see #nextTargetTransferTag
     * @return the value to use in the next unreserved <code>Target Transfer Tag
     * </code> field
     */
    public static int getNextTargetTransferTag() {
        // value 0xffffffff is reserved
        int tag;
        do {
            tag = nextTargetTransferTag.getAndIncrement();
        } while (tag == -1);
        return tag;
    }

    /**
     * Starts the jSCSI target.
     * 
     * @param args
     *            all command line arguments are ignored
     * @throws IOException
     */
    public static void main(String[] args) throws Exception {
        TargetServer target;
        switch (args.length) {
        case 0:
            target = new TargetServer(Configuration.create());
            break;
        case 1:
            target =
                new TargetServer(Configuration.create(Configuration.CONFIGURATION_SCHEMA_FILE, new File(
                    args[0])));
            break;
        case 2:
            target = new TargetServer(Configuration.create(new File(args[0]), new File(args[1])));
            break;
        default:
            throw new IllegalArgumentException(
                "Only zero or one Parameter (Path to Configuration-File) allowed!");
        }
        target.call();
    }

    public Void call() throws Exception {
<<<<<<< HEAD
=======

        LOGGER.debug("Starting jSCSI-target: ");

        // read target settings from configuration file

        LOGGER.debug("   port:           " + getConfig().getPort());
        LOGGER.debug("   loading targets.");
        // open the storage medium
        List<Target> targetInfo = getConfig().getTargets();
        for (Target curTargetInfo : targetInfo) {

            targets.put(curTargetInfo.getTargetName(), curTargetInfo);
            // print configuration and medium details
            LOGGER.debug("   target name:    " + curTargetInfo.getTargetName() + " loaded.");
        }

>>>>>>> 0f583abd
        initFinished = true;

        ExecutorService threadPool = Executors.newFixedThreadPool(4);
        // Create a blocking server socket and check for connections
        try {
            // Create a blocking server socket channel on the specified/default
            // port
            serverSocketChannel = ServerSocketChannel.open();
            serverSocketChannel.configureBlocking(true);
            serverSocketChannel.socket().bind(new InetSocketAddress(getConfig().getPort()));

            while (true) {
                // Accept the connection request.
                // If serverSocketChannel is blocking, this method blocks.
                // The returned channel is in blocking mode.
                final SocketChannel socketChannel = serverSocketChannel.accept();

                // deactivate Nagle algorithm
                socketChannel.socket().setTcpNoDelay(true);

                connection = new TargetConnection(socketChannel, true);
                try {
                    final ProtocolDataUnit pdu = connection.receivePdu();
                    // confirm OpCode
                    if (pdu.getBasicHeaderSegment().getOpCode() != OperationCode.LOGIN_REQUEST)
                        throw new InternetSCSIException();
                    // get initiatorSessionID
                    LoginRequestParser parser = (LoginRequestParser)pdu.getBasicHeaderSegment().getParser();
                    ISID initiatorSessionID = parser.getInitiatorSessionID();

                    /*
                     * TODO get (new or existing) session based on TSIH But
                     * since we don't do session reinstatement and
                     * MaxConnections=1, we can just create a new one.
                     */
                    TargetSession session =
                        new TargetSession(this, connection, initiatorSessionID, parser
                            .getCommandSequenceNumber(),// set ExpCmdSN
                                                        // (PDU is
                                                        // immediate,
                                                        // hence no ++)
                            parser.getExpectedStatusSequenceNumber());

                    sessions.add(session);
                    threadPool.submit(connection);// ignore returned Future
                } catch (DigestException e) {
                    LOGGER.info("Throws Exception", e);
                    continue;
                } catch (InternetSCSIException e) {
                    LOGGER.info("Throws Exception", e);
                    continue;
                } catch (SettingsException e) {
                    LOGGER.info("Throws Exception", e);
                    continue;
                }
            }
        } catch (IOException e) {
            // this block is entered if the desired port is already in use
            LOGGER.error("Throws Exception", e);
        }
        return null;
    }

    public Configuration getConfig() {
        return config;
    }

    public DeviceIdentificationVpdPage getDeviceIdentificationVpdPage() {
        return deviceIdentificationVpdPage;
    }

    public Target getTarget(String targetName) {
        synchronized (targets) {
            return targets.get(targetName);
        }
    }

    /**
     * Removes a session from the jSCSI Target's list of active sessions.
     * 
     * @param session
     *            the session to remove from the list of active sessions
     */
    public synchronized void removeTargetSession(TargetSession session) {
        sessions.remove(session);
    }

    public String[] getTargetNames() {
        String[] returnNames = new String[targets.size()];
        returnNames = targets.keySet().toArray(returnNames);
        return returnNames;
    }

    /**
     * Checks to see if this target name is valid.
     * 
     * @param checkTargetName
     * @return true if the the target name is configured
     */
    public boolean isValidTargetName(String checkTargetName) {
        return targets.containsKey(checkTargetName);
    }

    /**
     * Using this connection mainly for test pruposes.
     * 
     * @return the connection the target server established.
     */
    public TargetConnection getConnection() {
        return this.connection;
    }

    /**
     * @return true if the target is ready and all targets have been initialized (e.g. put into the list)
     */
    public boolean isReady() {
        return initFinished;
    }

}
<|MERGE_RESOLUTION|>--- conflicted
+++ resolved
@@ -1,290 +1,271 @@
-package org.jscsi.target;
+package org.jscsi.target;
+
+import java.io.File;
+import java.io.IOException;
+import java.net.InetSocketAddress;
+import java.nio.channels.ServerSocketChannel;
+import java.nio.channels.SocketChannel;
+import java.security.DigestException;
+import java.util.Collection;
+import java.util.HashMap;
+import java.util.List;
+import java.util.Vector;
+import java.util.concurrent.Callable;
+import java.util.concurrent.ExecutorService;
+import java.util.concurrent.Executors;
+import java.util.concurrent.atomic.AtomicInteger;
+
+import org.jscsi.exception.InternetSCSIException;
+import org.jscsi.parser.OperationCode;
+import org.jscsi.parser.ProtocolDataUnit;
+import org.jscsi.parser.login.ISID;
+import org.jscsi.parser.login.LoginRequestParser;
+import org.jscsi.target.connection.TargetConnection;
+import org.jscsi.target.connection.TargetSession;
+import org.jscsi.target.scsi.inquiry.DeviceIdentificationVpdPage;
+import org.jscsi.target.settings.SettingsException;
+import org.slf4j.Logger;
+import org.slf4j.LoggerFactory;
+
+/**
+ * The central class of the jSCSI Target, which keeps track of all active {@link TargetSession}s, stores
+ * target-wide parameters and variables, and
+ * which contains the {@link #main(String[])} method for starting the program.
+ * 
+ * @author Andreas Ergenzinger, University of Konstanz
+ * @author Sebastian Graf, University of Konstanz
+ */
+public final class TargetServer implements Callable<Void> {
+
+    private static final Logger LOGGER = LoggerFactory.getLogger(TargetServer.class);
+
+    /**
+     * A {@link SocketChannel} used for listening to incoming connections.
+     */
+    private ServerSocketChannel serverSocketChannel;
+
+    /**
+     * Contains all active {@link TargetSession}s.
+     */
+    private Collection<TargetSession> sessions = new Vector<TargetSession>();
+
+    /**
+     * The jSCSI Target's global parameters.
+     */
+    private Configuration config;
+
+    /**
+     * 
+     */
+    private DeviceIdentificationVpdPage deviceIdentificationVpdPage;
+
+    /**
+     * A boolean that indicates that the initialization of all targets has been finished
+     */
+    private boolean initFinished = false;
+
+    /**
+     * The table of targets
+     */
+    private HashMap<String, Target> targets = new HashMap<String, Target>();
+
+    /**
+     * A target-wide counter used for providing the value of sent {@link ProtocolDataUnit}s'
+     * <code>Target Transfer Tag</code> field, unless
+     * that field is reserved.
+     */
+    private static final AtomicInteger nextTargetTransferTag = new AtomicInteger();
+
+    /**
+     * The connection the target server is using.
+     */
+    private TargetConnection connection;
+
+    public TargetServer(final Configuration conf) {
+        this.config = conf;
+
+        LOGGER.debug("Starting jSCSI-target: ");
+
+        // read target settings from configuration file
+
+        LOGGER.debug("   port:           " + getConfig().getPort());
+        LOGGER.debug("   loading targets.");
+        // open the storage medium
+        List<Target> targetInfo = getConfig().getTargets();
+        for (Target curTargetInfo : targetInfo) {
+
+            targets.put(curTargetInfo.getTargetName(), curTargetInfo);
+            // print configuration and medium details
+            LOGGER.debug("   target name:    " + curTargetInfo.getTargetName() + " loaded.");
+        }
+
+        this.deviceIdentificationVpdPage = new DeviceIdentificationVpdPage(this);
+    }
+
+    /**
+     * Gets and increments the value to use in the next unreserved <code>Target Transfer Tag</code> field of
+     * the next PDU to be sent by the
+     * jSCSI Target.
+     * 
+     * @see #nextTargetTransferTag
+     * @return the value to use in the next unreserved <code>Target Transfer Tag
+     * </code> field
+     */
+    public static int getNextTargetTransferTag() {
+        // value 0xffffffff is reserved
+        int tag;
+        do {
+            tag = nextTargetTransferTag.getAndIncrement();
+        } while (tag == -1);
+        return tag;
+    }
+
+    /**
+     * Starts the jSCSI target.
+     * 
+     * @param args
+     *            all command line arguments are ignored
+     * @throws IOException
+     */
+    public static void main(String[] args) throws Exception {
+        TargetServer target;
+        switch (args.length) {
+        case 0:
+            target = new TargetServer(Configuration.create());
+            break;
+        case 1:
+            target =
+                new TargetServer(Configuration.create(Configuration.CONFIGURATION_SCHEMA_FILE, new File(
+                    args[0])));
+            break;
+        case 2:
+            target = new TargetServer(Configuration.create(new File(args[0]), new File(args[1])));
+            break;
+        default:
+            throw new IllegalArgumentException(
+                "Only zero or one Parameter (Path to Configuration-File) allowed!");
+        }
+        target.call();
+    }
+
+    public Void call() throws Exception {
+        initFinished = true;
 
-import java.io.File;
-import java.io.IOException;
-import java.net.InetSocketAddress;
-import java.nio.channels.ServerSocketChannel;
-import java.nio.channels.SocketChannel;
-import java.security.DigestException;
-import java.util.Collection;
-import java.util.HashMap;
-import java.util.List;
-import java.util.Vector;
-import java.util.concurrent.Callable;
-import java.util.concurrent.ExecutorService;
-import java.util.concurrent.Executors;
-import java.util.concurrent.atomic.AtomicInteger;
-
-import org.jscsi.exception.InternetSCSIException;
-import org.jscsi.parser.OperationCode;
-import org.jscsi.parser.ProtocolDataUnit;
-import org.jscsi.parser.login.ISID;
-import org.jscsi.parser.login.LoginRequestParser;
-import org.jscsi.target.connection.TargetConnection;
-import org.jscsi.target.connection.TargetSession;
-import org.jscsi.target.scsi.inquiry.DeviceIdentificationVpdPage;
-import org.jscsi.target.settings.SettingsException;
-import org.slf4j.Logger;
-import org.slf4j.LoggerFactory;
-
-/**
- * The central class of the jSCSI Target, which keeps track of all active {@link TargetSession}s, stores
- * target-wide parameters and variables, and
- * which contains the {@link #main(String[])} method for starting the program.
- * 
- * @author Andreas Ergenzinger, University of Konstanz
- * @author Sebastian Graf, University of Konstanz
- */
-public final class TargetServer implements Callable<Void> {
-
-    private static final Logger LOGGER = LoggerFactory.getLogger(TargetServer.class);
-
-    /**
-     * A {@link SocketChannel} used for listening to incoming connections.
-     */
-    private ServerSocketChannel serverSocketChannel;
-
-    /**
-     * Contains all active {@link TargetSession}s.
-     */
-    private Collection<TargetSession> sessions = new Vector<TargetSession>();
-
-    /**
-     * The jSCSI Target's global parameters.
-     */
-    private Configuration config;
-
-    /**
-     * 
-     */
-    private DeviceIdentificationVpdPage deviceIdentificationVpdPage;
-
-    /**
-     * A boolean that indicates that the initialization of all targets has been finished
-     */
-    private boolean initFinished = false;
-
-    /**
-     * The table of targets
-     */
-    private HashMap<String, Target> targets = new HashMap<String, Target>();
-
-    /**
-     * A target-wide counter used for providing the value of sent {@link ProtocolDataUnit}s'
-     * <code>Target Transfer Tag</code> field, unless
-     * that field is reserved.
-     */
-    private static final AtomicInteger nextTargetTransferTag = new AtomicInteger();
-
-    /**
-     * The connection the target server is using.
-     */
-    private TargetConnection connection;
-
-    public TargetServer(final Configuration conf) {
-        this.config = conf;
-
-        LOGGER.debug("Starting jSCSI-target: ");
-
-        // read target settings from configuration file
-
-        LOGGER.debug("   port:           " + getConfig().getPort());
-        LOGGER.debug("   loading targets.");
-        // open the storage medium
-        List<Target> targetInfo = getConfig().getTargets();
-        for (Target curTargetInfo : targetInfo) {
-
-            targets.put(curTargetInfo.getTargetName(), curTargetInfo);
-            // print configuration and medium details
-            LOGGER.debug("   target name:    " + curTargetInfo.getTargetName() + " loaded.");
-        }
-
-        this.deviceIdentificationVpdPage = new DeviceIdentificationVpdPage(this);
-    }
-
-    /**
-     * Gets and increments the value to use in the next unreserved <code>Target Transfer Tag</code> field of
-     * the next PDU to be sent by the
-     * jSCSI Target.
-     * 
-     * @see #nextTargetTransferTag
-     * @return the value to use in the next unreserved <code>Target Transfer Tag
-     * </code> field
-     */
-    public static int getNextTargetTransferTag() {
-        // value 0xffffffff is reserved
-        int tag;
-        do {
-            tag = nextTargetTransferTag.getAndIncrement();
-        } while (tag == -1);
-        return tag;
-    }
-
-    /**
-     * Starts the jSCSI target.
-     * 
-     * @param args
-     *            all command line arguments are ignored
-     * @throws IOException
-     */
-    public static void main(String[] args) throws Exception {
-        TargetServer target;
-        switch (args.length) {
-        case 0:
-            target = new TargetServer(Configuration.create());
-            break;
-        case 1:
-            target =
-                new TargetServer(Configuration.create(Configuration.CONFIGURATION_SCHEMA_FILE, new File(
-                    args[0])));
-            break;
-        case 2:
-            target = new TargetServer(Configuration.create(new File(args[0]), new File(args[1])));
-            break;
-        default:
-            throw new IllegalArgumentException(
-                "Only zero or one Parameter (Path to Configuration-File) allowed!");
-        }
-        target.call();
-    }
-
-    public Void call() throws Exception {
-<<<<<<< HEAD
-=======
-
-        LOGGER.debug("Starting jSCSI-target: ");
-
-        // read target settings from configuration file
-
-        LOGGER.debug("   port:           " + getConfig().getPort());
-        LOGGER.debug("   loading targets.");
-        // open the storage medium
-        List<Target> targetInfo = getConfig().getTargets();
-        for (Target curTargetInfo : targetInfo) {
-
-            targets.put(curTargetInfo.getTargetName(), curTargetInfo);
-            // print configuration and medium details
-            LOGGER.debug("   target name:    " + curTargetInfo.getTargetName() + " loaded.");
-        }
-
->>>>>>> 0f583abd
-        initFinished = true;
-
-        ExecutorService threadPool = Executors.newFixedThreadPool(4);
-        // Create a blocking server socket and check for connections
-        try {
-            // Create a blocking server socket channel on the specified/default
-            // port
-            serverSocketChannel = ServerSocketChannel.open();
-            serverSocketChannel.configureBlocking(true);
-            serverSocketChannel.socket().bind(new InetSocketAddress(getConfig().getPort()));
-
-            while (true) {
-                // Accept the connection request.
-                // If serverSocketChannel is blocking, this method blocks.
-                // The returned channel is in blocking mode.
-                final SocketChannel socketChannel = serverSocketChannel.accept();
-
-                // deactivate Nagle algorithm
-                socketChannel.socket().setTcpNoDelay(true);
-
-                connection = new TargetConnection(socketChannel, true);
-                try {
-                    final ProtocolDataUnit pdu = connection.receivePdu();
-                    // confirm OpCode
-                    if (pdu.getBasicHeaderSegment().getOpCode() != OperationCode.LOGIN_REQUEST)
-                        throw new InternetSCSIException();
-                    // get initiatorSessionID
-                    LoginRequestParser parser = (LoginRequestParser)pdu.getBasicHeaderSegment().getParser();
-                    ISID initiatorSessionID = parser.getInitiatorSessionID();
-
-                    /*
-                     * TODO get (new or existing) session based on TSIH But
-                     * since we don't do session reinstatement and
-                     * MaxConnections=1, we can just create a new one.
-                     */
-                    TargetSession session =
-                        new TargetSession(this, connection, initiatorSessionID, parser
-                            .getCommandSequenceNumber(),// set ExpCmdSN
-                                                        // (PDU is
-                                                        // immediate,
-                                                        // hence no ++)
-                            parser.getExpectedStatusSequenceNumber());
-
-                    sessions.add(session);
-                    threadPool.submit(connection);// ignore returned Future
-                } catch (DigestException e) {
-                    LOGGER.info("Throws Exception", e);
-                    continue;
-                } catch (InternetSCSIException e) {
-                    LOGGER.info("Throws Exception", e);
-                    continue;
-                } catch (SettingsException e) {
-                    LOGGER.info("Throws Exception", e);
-                    continue;
-                }
-            }
-        } catch (IOException e) {
-            // this block is entered if the desired port is already in use
-            LOGGER.error("Throws Exception", e);
-        }
-        return null;
-    }
-
-    public Configuration getConfig() {
-        return config;
-    }
-
-    public DeviceIdentificationVpdPage getDeviceIdentificationVpdPage() {
-        return deviceIdentificationVpdPage;
-    }
-
-    public Target getTarget(String targetName) {
-        synchronized (targets) {
-            return targets.get(targetName);
-        }
-    }
-
-    /**
-     * Removes a session from the jSCSI Target's list of active sessions.
-     * 
-     * @param session
-     *            the session to remove from the list of active sessions
-     */
-    public synchronized void removeTargetSession(TargetSession session) {
-        sessions.remove(session);
-    }
-
-    public String[] getTargetNames() {
-        String[] returnNames = new String[targets.size()];
-        returnNames = targets.keySet().toArray(returnNames);
-        return returnNames;
-    }
-
-    /**
-     * Checks to see if this target name is valid.
-     * 
-     * @param checkTargetName
-     * @return true if the the target name is configured
-     */
-    public boolean isValidTargetName(String checkTargetName) {
-        return targets.containsKey(checkTargetName);
-    }
-
-    /**
-     * Using this connection mainly for test pruposes.
-     * 
-     * @return the connection the target server established.
-     */
-    public TargetConnection getConnection() {
-        return this.connection;
-    }
-
-    /**
-     * @return true if the target is ready and all targets have been initialized (e.g. put into the list)
-     */
-    public boolean isReady() {
-        return initFinished;
-    }
-
-}
+        ExecutorService threadPool = Executors.newFixedThreadPool(4);
+        // Create a blocking server socket and check for connections
+        try {
+            // Create a blocking server socket channel on the specified/default
+            // port
+            serverSocketChannel = ServerSocketChannel.open();
+            serverSocketChannel.configureBlocking(true);
+            serverSocketChannel.socket().bind(new InetSocketAddress(getConfig().getPort()));
+
+            while (true) {
+                // Accept the connection request.
+                // If serverSocketChannel is blocking, this method blocks.
+                // The returned channel is in blocking mode.
+                final SocketChannel socketChannel = serverSocketChannel.accept();
+
+                // deactivate Nagle algorithm
+                socketChannel.socket().setTcpNoDelay(true);
+
+                connection = new TargetConnection(socketChannel, true);
+                try {
+                    final ProtocolDataUnit pdu = connection.receivePdu();
+                    // confirm OpCode
+                    if (pdu.getBasicHeaderSegment().getOpCode() != OperationCode.LOGIN_REQUEST)
+                        throw new InternetSCSIException();
+                    // get initiatorSessionID
+                    LoginRequestParser parser = (LoginRequestParser)pdu.getBasicHeaderSegment().getParser();
+                    ISID initiatorSessionID = parser.getInitiatorSessionID();
+
+                    /*
+                     * TODO get (new or existing) session based on TSIH But
+                     * since we don't do session reinstatement and
+                     * MaxConnections=1, we can just create a new one.
+                     */
+                    TargetSession session =
+                        new TargetSession(this, connection, initiatorSessionID, parser
+                            .getCommandSequenceNumber(),// set ExpCmdSN
+                                                        // (PDU is
+                                                        // immediate,
+                                                        // hence no ++)
+                            parser.getExpectedStatusSequenceNumber());
+
+                    sessions.add(session);
+                    threadPool.submit(connection);// ignore returned Future
+                } catch (DigestException e) {
+                    LOGGER.info("Throws Exception", e);
+                    continue;
+                } catch (InternetSCSIException e) {
+                    LOGGER.info("Throws Exception", e);
+                    continue;
+                } catch (SettingsException e) {
+                    LOGGER.info("Throws Exception", e);
+                    continue;
+                }
+            }
+        } catch (IOException e) {
+            // this block is entered if the desired port is already in use
+            LOGGER.error("Throws Exception", e);
+        }
+        return null;
+    }
+
+    public Configuration getConfig() {
+        return config;
+    }
+
+    public DeviceIdentificationVpdPage getDeviceIdentificationVpdPage() {
+        return deviceIdentificationVpdPage;
+    }
+
+    public Target getTarget(String targetName) {
+        synchronized (targets) {
+            return targets.get(targetName);
+        }
+    }
+
+    /**
+     * Removes a session from the jSCSI Target's list of active sessions.
+     * 
+     * @param session
+     *            the session to remove from the list of active sessions
+     */
+    public synchronized void removeTargetSession(TargetSession session) {
+        sessions.remove(session);
+    }
+
+    public String[] getTargetNames() {
+        String[] returnNames = new String[targets.size()];
+        returnNames = targets.keySet().toArray(returnNames);
+        return returnNames;
+    }
+
+    /**
+     * Checks to see if this target name is valid.
+     * 
+     * @param checkTargetName
+     * @return true if the the target name is configured
+     */
+    public boolean isValidTargetName(String checkTargetName) {
+        return targets.containsKey(checkTargetName);
+    }
+
+    /**
+     * Using this connection mainly for test pruposes.
+     * 
+     * @return the connection the target server established.
+     */
+    public TargetConnection getConnection() {
+        return this.connection;
+    }
+
+    /**
+     * @return true if the target is ready and all targets have been initialized (e.g. put into the list)
+     */
+    public boolean isReady() {
+        return initFinished;
+    }
+
+}