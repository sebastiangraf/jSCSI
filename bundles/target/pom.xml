<project xmlns="http://maven.apache.org/POM/4.0.0" xmlns:xsi="http://www.w3.org/2001/XMLSchema-instance" xsi:schemaLocation="http://maven.apache.org/POM/4.0.0 http://maven.apache.org/maven-v4_0_0.xsd">
   <modelVersion>4.0.0</modelVersion>
   <parent>
      <groupId>org.jscsi</groupId>
      <artifactId>pom</artifactId>
      <version>2.5.2-SNAPSHOT</version>
      <relativePath>../../pom.xml</relativePath>
   </parent>

   <artifactId>target</artifactId>
   <name>Target</name>
   <packaging>jar</packaging>

   <url>http://disy.github.com/jSCSI/</url>
   <scm>
      <url>git@github.com:disy/jSCSI.git</url>
      <connection>scm:git:git@github.com:disy/jSCSI.git</connection>
      <developerConnection>scm:git:git@github.com:disy/jSCSI.git</developerConnection>
   </scm>

   <profiles>
      <profile>
         <activation>
            <activeByDefault>true</activeByDefault>
         </activation>
         <build>
            <plugins>
               <plugin>
                  <groupId>org.apache.maven.plugins</groupId>
                  <artifactId>maven-assembly-plugin</artifactId>
                  <configuration>
                     <descriptors>
                        <descriptor>src/main/assembly/jarAssembly.xml</descriptor>
                     </descriptors>
                     <archive>
                        <manifest>
                           <mainClass>org.jscsi.target.TargetServer</mainClass>
                        </manifest>
                     </archive>
                  </configuration>
               </plugin>
            </plugins>
         </build>
      </profile>
      <profile>
         <id>osgi-bundle</id>
         <build>
            <plugins>
               <plugin>
                  <groupId>org.apache.felix</groupId>
                  <artifactId>maven-bundle-plugin</artifactId>
                  <version>2.4.0</version>
                  <extensions>true</extensions>
                  <configuration>
                     <instructions>
                        <Bundle-Activator>org.jscsi.target.Activator</Bundle-Activator>
                        <Bundle-SymbolicName>${project.artifactId}-bundle</Bundle-SymbolicName>
                        <Export-Package>org.jscsi.target.*</Export-Package>
                        <Import-Package>
                           org.osgi.framework,
                           javax.crypto,
                           javax.crypto.spec,
                           javax.lang.model.type,
                           javax.management,
                           javax.naming,
                           javax.net.ssl,
                           javax.security.auth.x500,
                           javax.sql,
                           javax.sql.rowset.serial,
                           javax.xml.bind,
                           javax.xml.namespace,
                           javax.xml.parsers,
                           javax.xml.transform,
                           javax.xml.transform.dom,
                           javax.xml.transform.stream,
                           javax.xml.validation,
                           javax.xml.xpath,
                           org.osgi.util.tracker,
                           org.w3c.dom,
                           org.xml.sax,
                           org.xml.sax.helpers
                        </Import-Package>
                        <Embed-Dependency>*;scope=compile|runtime;inline=false</Embed-Dependency>
                        <Embed-Transitive>true</Embed-Transitive>
                     </instructions>
                  </configuration>
               </plugin>
            </plugins>
         </build>
      </profile>
   </profiles>
   <dependencies>
      <dependency>
         <groupId>org.jscsi</groupId>
         <artifactId>commons</artifactId>
         <version>2.5.2-SNAPSHOT</version>
      </dependency>
      <dependency>
         <groupId>org.jclouds</groupId>
         <artifactId>jclouds-blobstore</artifactId>
<<<<<<< HEAD
         <version>1.6.3</version>
=======
         <version>1.6.0-alpha.2</version>
>>>>>>> 55ae5763
      </dependency>
      <dependency>
         <groupId>org.jclouds.provider</groupId>
         <artifactId>aws-s3</artifactId>
<<<<<<< HEAD
         <version>1.6.3</version>
=======
         <version>1.6.0</version>
>>>>>>> 55ae5763
      </dependency>
      <dependency>
         <groupId>org.jclouds.api</groupId>
         <artifactId>filesystem</artifactId>
<<<<<<< HEAD
         <version>1.6.3</version>
=======
         <version>1.6.0</version>
>>>>>>> 55ae5763
      </dependency>
      <dependency>
         <groupId>org.osgi</groupId>
         <artifactId>org.osgi.core</artifactId>
         <version>4.3.0</version>
      </dependency>

   </dependencies>

</project><|MERGE_RESOLUTION|>--- conflicted
+++ resolved
@@ -1,4 +1,5 @@
-<project xmlns="http://maven.apache.org/POM/4.0.0" xmlns:xsi="http://www.w3.org/2001/XMLSchema-instance" xsi:schemaLocation="http://maven.apache.org/POM/4.0.0 http://maven.apache.org/maven-v4_0_0.xsd">
+<project xmlns="http://maven.apache.org/POM/4.0.0" xmlns:xsi="http://www.w3.org/2001/XMLSchema-instance"
+   xsi:schemaLocation="http://maven.apache.org/POM/4.0.0 http://maven.apache.org/maven-v4_0_0.xsd">
    <modelVersion>4.0.0</modelVersion>
    <parent>
       <groupId>org.jscsi</groupId>
@@ -96,38 +97,25 @@
          <version>2.5.2-SNAPSHOT</version>
       </dependency>
       <dependency>
-         <groupId>org.jclouds</groupId>
+         <groupId>org.apache.jclouds</groupId>
          <artifactId>jclouds-blobstore</artifactId>
-<<<<<<< HEAD
          <version>1.6.3</version>
-=======
-         <version>1.6.0-alpha.2</version>
->>>>>>> 55ae5763
       </dependency>
       <dependency>
-         <groupId>org.jclouds.provider</groupId>
+         <groupId>org.apache.jclouds.provider</groupId>
          <artifactId>aws-s3</artifactId>
-<<<<<<< HEAD
          <version>1.6.3</version>
-=======
-         <version>1.6.0</version>
->>>>>>> 55ae5763
       </dependency>
       <dependency>
-         <groupId>org.jclouds.api</groupId>
+         <groupId>org.apache.jclouds.api</groupId>
          <artifactId>filesystem</artifactId>
-<<<<<<< HEAD
          <version>1.6.3</version>
-=======
-         <version>1.6.0</version>
->>>>>>> 55ae5763
       </dependency>
       <dependency>
          <groupId>org.osgi</groupId>
          <artifactId>org.osgi.core</artifactId>
          <version>4.3.0</version>
       </dependency>
-
    </dependencies>
 
 </project>